{
    "name": "@open-pioneer/vite-plugin-pioneer",
    "description": "The vite plugin provided by this package is required by open pioneer trails applications.",
    "version": "2.0.1",
    "main": "dist/index.js",
    "types": "types.d.ts",
    "type": "commonjs",
    "license": "Apache-2.0",
    "repository": {
        "type": "git",
        "url": "https://github.com/open-pioneer/trails-build-tools.git",
        "directory": "packages/vite-plugin"
    },
    "homepage": "https://github.com/open-pioneer",
    "keywords": [
        "open-pioneer-trails"
    ],
    "scripts": {
        "clean": "rimraf dist temp",
        "build": "node build.mjs build",
        "build-dev": "node build.mjs buildDev",
        "dev": "node build.mjs watch",
        "test": "vitest"
    },
    "files": [
        "dist/**/*.js",
        "dist/**/*.js.map",
        "client.d.ts",
        "types.d.ts",
        "CHANGELOG.md",
        "README.md",
        "LICENSE"
    ],
    "peerDependencies": {
        "@open-pioneer/runtime": "*",
        "sass": "^1.58.3",
        "vite": "^4.0.0 || ^5.0.0"
    },
    "dependencies": {
        "@babel/generator": "^7.23.6",
        "@babel/template": "^7.22.15",
        "@babel/types": "^7.23.6",
        "@open-pioneer/build-common": "workspace:^",
        "debug": "^4.3.4",
        "js-yaml": "^4.1.0",
        "vitefu": "^0.2.5",
        "zod": "^3.22.4",
        "zod-validation-error": "^3.0.0"
    },
    "devDependencies": {
        "@open-pioneer/build-support": "workspace:^",
        "@open-pioneer/runtime": "^2.0.2",
        "@open-pioneer/vite-plugin-pioneer": "workspace:^",
        "@types/babel__generator": "^7.6.8",
        "@types/babel__template": "^7.4.4",
        "@types/debug": "^4.1.12",
        "@types/js-yaml": "^4.0.9",
        "build-tools": "workspace:*",
        "esbuild": "^0.19.12",
        "fast-glob": "^3.3.2",
        "npm-run-all": "^4.1.5",
        "rimraf": "^5.0.5",
        "rollup": "^4.9.6",
        "sass": "^1.70.0",
<<<<<<< HEAD
        "vite": "^5.0.12"
=======
        "vite": "^4.5.3"
>>>>>>> 711a4d67
    },
    "engines": {
        "node": ">= 18"
    }
}<|MERGE_RESOLUTION|>--- conflicted
+++ resolved
@@ -37,36 +37,32 @@
         "vite": "^4.0.0 || ^5.0.0"
     },
     "dependencies": {
-        "@babel/generator": "^7.23.6",
-        "@babel/template": "^7.22.15",
-        "@babel/types": "^7.23.6",
+        "@babel/generator": "^7.24.5",
+        "@babel/template": "^7.24.0",
+        "@babel/types": "^7.24.5",
         "@open-pioneer/build-common": "workspace:^",
         "debug": "^4.3.4",
         "js-yaml": "^4.1.0",
         "vitefu": "^0.2.5",
-        "zod": "^3.22.4",
+        "zod": "^3.23.8",
         "zod-validation-error": "^3.0.0"
     },
     "devDependencies": {
         "@open-pioneer/build-support": "workspace:^",
-        "@open-pioneer/runtime": "^2.0.2",
+        "@open-pioneer/runtime": "^2.1.3",
         "@open-pioneer/vite-plugin-pioneer": "workspace:^",
         "@types/babel__generator": "^7.6.8",
         "@types/babel__template": "^7.4.4",
         "@types/debug": "^4.1.12",
         "@types/js-yaml": "^4.0.9",
         "build-tools": "workspace:*",
-        "esbuild": "^0.19.12",
+        "esbuild": "^0.21.2",
         "fast-glob": "^3.3.2",
         "npm-run-all": "^4.1.5",
-        "rimraf": "^5.0.5",
+        "rimraf": "^5.0.7",
         "rollup": "^4.9.6",
-        "sass": "^1.70.0",
-<<<<<<< HEAD
+        "sass": "^1.77.1",
         "vite": "^5.0.12"
-=======
-        "vite": "^4.5.3"
->>>>>>> 711a4d67
     },
     "engines": {
         "node": ">= 18"
